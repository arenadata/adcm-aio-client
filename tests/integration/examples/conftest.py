--- conflicted
+++ resolved
@@ -2,14 +2,9 @@
 
 import pytest_asyncio
 
-<<<<<<< HEAD
 from adcm_aio_client import ADCMSession, Credentials
 from adcm_aio_client.client import ADCMClient
 from adcm_aio_client.objects import Bundle, Cluster, Host
-=======
-from adcm_aio_client import Credentials
-from adcm_aio_client.objects import Bundle
->>>>>>> 5b772aec
 from tests.integration.setup_environment import ADCMContainer
 
 REQUEST_KWARGS: dict = {"timeout": 10, "retry_interval": 1, "retry_attempts": 1}
@@ -30,15 +25,7 @@
 
 @pytest_asyncio.fixture()
 async def admin_client(adcm: ADCMContainer) -> AsyncGenerator[ADCMClient, None]:
-    credentials = Credentials(username="admin", password="admin")  # noqa: S106
-
-    async with ADCMSession(
-        url=adcm.url,
-        credentials=credentials,
-        timeout=TIMEOUT,
-        retry_interval=RETRY_INTERVAL,
-        retry_attempts=RETRY_ATTEMPTS,
-    ) as client:
+    async with ADCMSession(url=adcm.url, credentials=CREDENTIALS, **REQUEST_KWARGS) as client:
         yield client
 
 
