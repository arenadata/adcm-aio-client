--- conflicted
+++ resolved
@@ -103,18 +103,13 @@
 ](PaginatedChildAccessor[Parent, Child]):
     async def create(  # TODO: can create HG with subset of `hosts` if adding some of them leads to an error
         self: Self, name: str, description: str = "", hosts: list["Host"] | None = None
-<<<<<<< HEAD
-    ) -> InteractiveChildObject:
+    ) -> Child:
         try:
             response = await self._requester.post(*self._path, data={"name": name, "description": description})
         except ConflictError as e:
             if "already exists" in str(e):
                 raise ObjectAlreadyExistsError(*e.args) from None
             raise
-=======
-    ) -> Child:
-        response = await self._requester.post(*self._path, data={"name": name, "description": description})
->>>>>>> ae30c157
         host_group = self.class_type(parent=self._parent, data=response.as_dict())
 
         if not hosts:
