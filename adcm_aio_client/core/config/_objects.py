--- conflicted
+++ resolved
@@ -307,7 +307,71 @@
         full_diff = find_config_difference(previous=previous.data, current=current.data, schema=self._schema)
         return ConfigDifference.from_full_format(full_diff)
 
-<<<<<<< HEAD
+    # Public For Internal Use Only
+
+    @property
+    def schema(self: Self) -> ConfigSchema:
+        return self._schema
+
+    @property
+    def data(self: Self) -> ConfigData:
+        return self._current_config.config
+
+    # Private
+    def _parse_json_fields_inplace_safe(self: Self, config: ConfigData) -> ConfigData:
+        return self._apply_to_all_json_fields(func=json.loads, when=lambda value: isinstance(value, str), config=config)
+
+    def _serialize_json_fields_inplace_safe(self: Self, config: ConfigData) -> ConfigData:
+        return self._apply_to_all_json_fields(func=json.dumps, when=lambda value: value is not None, config=config)
+
+    def _apply_to_all_json_fields(
+        self: Self, func: Callable, when: Callable[[Any], bool], config: ConfigData
+    ) -> ConfigData:
+        for parameter_name in self._schema.json_fields:
+            input_value = config.get_value(parameter_name)
+            if when(input_value):
+                parsed_value = func(input_value)
+                config.set_value(parameter_name, parsed_value)
+
+        return config
+
+    async def _retrieve_current_config(self: Self) -> ConfigData:
+        configs_path = (*self._parent.get_own_path(), "configs")
+
+        history_response = await self._parent.requester.get(
+            *configs_path, query={"ordering": "-id", "limit": 5, "offset": 0}
+        )
+
+        current_config_entry = get_current_config(results=history_response.as_dict()["results"])
+        config_id = current_config_entry["id"]
+
+        if config_id == self.id:
+            return self._initial_config
+
+        config_response = await self._parent.requester.get(*configs_path, config_id)
+
+        config_data = ConfigData.from_v2_response(data_in_v2_format=config_response.as_dict())
+
+        return self._parse_json_fields_inplace_safe(config_data)
+
+
+class _SaveableConfig[T: _ConfigWrapperCreator](_GeneralConfig[T]):
+    async def refresh(self: Self, strategy: ConfigRefreshStrategy = apply_local_changes) -> Self:
+        remote_config = await retrieve_current_config(
+            parent=self._parent, get_schema=partial(retrieve_schema, parent=self._parent)
+        )
+        if self.schema != remote_config.schema:
+            message = "Can't refresh configuration after upgrade: schema is different for local and remote configs"
+            raise ConfigComparisonError(message)
+
+        local = LocalConfigs(initial=self._initial_config, changed=self._current_config.config)
+        merged_config = strategy(local=local, remote=remote_config.data, schema=self._schema)
+
+        self._initial_config = remote_config.data
+        self._current_config.change_data(new_data=merged_config)
+
+        return self
+
     async def save(self: Self, description: str = "") -> Self:
         config_to_save = self._current_config.config
         self._serialize_json_fields_inplace_safe(config_to_save)
@@ -322,92 +386,16 @@
             if isinstance(e, BadRequestError):
                 raise InvalidConfigError(*e.args) from None
             raise
-        else:
-            new_config = ConfigData.from_v2_response(data_in_v2_format=response.as_dict())
-            self._initial_config = self._parse_json_fields_inplace_safe(new_config)
-            self.reset()
-
-        return self
-
-=======
->>>>>>> ae30c157
-    # Public For Internal Use Only
-
-    @property
-    def schema(self: Self) -> ConfigSchema:
-        return self._schema
-
-    @property
-    def data(self: Self) -> ConfigData:
-        return self._current_config.config
-
-    # Private
-    def _parse_json_fields_inplace_safe(self: Self, config: ConfigData) -> ConfigData:
-        return self._apply_to_all_json_fields(func=json.loads, when=lambda value: isinstance(value, str), config=config)
-
-    def _serialize_json_fields_inplace_safe(self: Self, config: ConfigData) -> ConfigData:
-        return self._apply_to_all_json_fields(func=json.dumps, when=lambda value: value is not None, config=config)
-
-    def _apply_to_all_json_fields(
-        self: Self, func: Callable, when: Callable[[Any], bool], config: ConfigData
-    ) -> ConfigData:
-        for parameter_name in self._schema.json_fields:
-            input_value = config.get_value(parameter_name)
-            if when(input_value):
-                parsed_value = func(input_value)
-                config.set_value(parameter_name, parsed_value)
-
-        return config
-
-    async def _retrieve_current_config(self: Self) -> ConfigData:
-        configs_path = (*self._parent.get_own_path(), "configs")
-
-        history_response = await self._parent.requester.get(
-            *configs_path, query={"ordering": "-id", "limit": 5, "offset": 0}
-        )
-
-        current_config_entry = get_current_config(results=history_response.as_dict()["results"])
-        config_id = current_config_entry["id"]
-
-        if config_id == self.id:
-            return self._initial_config
-
-        config_response = await self._parent.requester.get(*configs_path, config_id)
-
-        config_data = ConfigData.from_v2_response(data_in_v2_format=config_response.as_dict())
-
-        return self._parse_json_fields_inplace_safe(config_data)
-
-
-class _SaveableConfig[T: _ConfigWrapperCreator](_GeneralConfig[T]):
-    async def refresh(self: Self, strategy: ConfigRefreshStrategy = apply_local_changes) -> Self:
-        remote_config = await retrieve_current_config(
-            parent=self._parent, get_schema=partial(retrieve_schema, parent=self._parent)
-        )
-        if self.schema != remote_config.schema:
-            message = "Can't refresh configuration after upgrade: schema is different for local and remote configs"
-            raise ConfigComparisonError(message)
-
-        local = LocalConfigs(initial=self._initial_config, changed=self._current_config.config)
-        merged_config = strategy(local=local, remote=remote_config.data, schema=self._schema)
-
-        self._initial_config = remote_config.data
-        self._current_config.change_data(new_data=merged_config)
-
-        return self
-
-    async def save(self: Self, description: str = "") -> Self:
-        config_to_save = self._current_config.config
-        self._serialize_json_fields_inplace_safe(config_to_save)
-        payload = {"description": description, "config": config_to_save.values, "adcmMeta": config_to_save.attributes}
 
         try:
             response = await self._parent.requester.post(*self._parent.get_own_path(), "configs", data=payload)
-        except RequesterError:
+        except RequesterError as e:
             # config isn't saved, no data update is in play,
             # returning "pre-saved" parsed values
             self._parse_json_fields_inplace_safe(config_to_save)
 
+            if isinstance(e, BadRequestError):
+                raise InvalidConfigError(*e.args) from None
             raise
         else:
             new_config = ConfigData.from_v2_response(data_in_v2_format=response.as_dict())
