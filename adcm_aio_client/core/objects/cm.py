from functools import cached_property
from typing import Iterable, Self

<<<<<<< HEAD
from asyncstdlib.functools import cached_property as async_cached_property

=======
>>>>>>> dc41bd9e
from adcm_aio_client.core.errors import NotFoundError
from adcm_aio_client.core.objects._accessors import (
    PaginatedAccessor,
    PaginatedChildAccessor,
)
from adcm_aio_client.core.objects._base import InteractiveChildObject, InteractiveObject, RootInteractiveObject
from adcm_aio_client.core.objects._common import (
    Deletable,
    WithActionHostGroups,
    WithActions,
    WithConfig,
    WithConfigGroups,
    WithStatus,
    WithUpgrades,
)
from adcm_aio_client.core.objects._imports import ClusterImports
from adcm_aio_client.core.objects._mapping import ClusterMapping
from adcm_aio_client.core.types import ADCMEntityStatus, Endpoint


class ADCM(InteractiveObject, WithActions, WithConfig):
    @property
    def id(self: Self) -> int:
        return 1

    @cached_property
    async def version(self: Self) -> str:
        # TODO: override root_path for being without /api/v2
        response = await self._requester.get("versions")
        return response.as_dict()["adcm"]["version"]

    def get_own_path(self: Self) -> Endpoint:
        return ("adcm",)


class Bundle(Deletable, InteractiveObject): ...


class Cluster(
    WithStatus,
    Deletable,
    WithActions,
    WithUpgrades,
    WithConfig,
    WithActionHostGroups,
    WithConfigGroups,
    RootInteractiveObject,
):
    PATH_PREFIX = "clusters"
    # data-based properties

    @property
    def name(self: Self) -> str:
        return str(self._data["name"])

    @property
    def description(self: Self) -> str:
        return str(self._data["description"])

    # related/dynamic data access

    # todo think how such properties will be invalidated when data is updated
    #  during `refresh()` / `reread()` calls.
    #  See cache invalidation or alternatives in documentation for `cached_property`
    @cached_property  # TODO: replace with asyncstdlib.functools.cached_property
    async def bundle(self: Self) -> Bundle:
        prototype_id = self._data["prototype"]["id"]
        response = await self._requester.get("prototypes", prototype_id)

        bundle_id = response.as_dict()["bundle"]["id"]
        response = await self._requester.get("bundles", bundle_id)

        return self._construct(what=Bundle, from_data=response.as_dict())

    # object-specific methods
    async def set_ansible_forks(self: Self, value: int) -> Self:
        await self._requester.post(
            *self.get_own_path(), "ansible-config", data={"config": {"defaults": {"forks": value}}, "adcmMeta": {}}
        )
        return self

    # nodes and managers to access

    @cached_property
    def mapping(self: Self) -> ClusterMapping:
        return ClusterMapping()

    @cached_property
    def services(self: Self) -> "ServicesNode":
        return ServicesNode(parent=self, path=(*self.get_own_path(), "services"), requester=self._requester)

    @cached_property
    def hosts(self: Self) -> "HostsInClusterNode":
        return HostsInClusterNode(path=(*self.get_own_path(), "hosts"), requester=self._requester)

    @cached_property
    def imports(self: Self) -> ClusterImports:
        return ClusterImports()

    def get_own_path(self: Self) -> Endpoint:
        return self.PATH_PREFIX, self.id


class ClustersNode(PaginatedAccessor[Cluster, None]):
    class_type = Cluster

    def get_own_path(self: Self) -> Endpoint:
        return ("clusters",)


class Service(
    WithStatus,
    Deletable,
    WithActions,
    WithConfig,
    WithActionHostGroups,
    WithConfigGroups,
    InteractiveChildObject[Cluster],
):
    PATH_PREFIX = "services"

    @property
    def name(self: Self) -> str:
        return self._data["name"]

    @property
    def display_name(self: Self) -> str:
        return self._data["displayName"]

    @cached_property
    def cluster(self: Self) -> Cluster:
        return self._parent

    def get_own_path(self: Self) -> Endpoint:
        return *self._parent.get_own_path(), self.PATH_PREFIX, self.id

    @cached_property
    def components(self: Self) -> "ComponentsNode":
        return ComponentsNode(parent=self, path=(*self.get_own_path(), "components"), requester=self._requester)


class ServicesNode(PaginatedChildAccessor[Cluster, Service, None]):
    class_type = Service


class Component(
    WithStatus, WithActions, WithConfig, WithActionHostGroups, WithConfigGroups, InteractiveChildObject[Service]
):
    PATH_PREFIX = "components"

    @property
    def name(self: Self) -> str:
        return self._data["name"]

    @property
    def display_name(self: Self) -> str:
        return self._data["displayName"]

<<<<<<< HEAD
    @async_cached_property
=======
    @cached_property  # TODO: replace with asyncstdlib.functools.cached_property
>>>>>>> dc41bd9e
    async def constraint(self: Self) -> list[int | str]:
        response = (await self._requester.get(*self.cluster.get_own_path(), "mapping", "components")).as_list()
        for component in response:
            if component["id"] == self.id:
                return component["constraints"]

        raise NotFoundError

    @cached_property
    def service(self: Self) -> Service:
        return self._parent

    @cached_property
    def cluster(self: Self) -> Cluster:
        return self.service.cluster

    @cached_property
<<<<<<< HEAD
    def hosts(self: Self) -> "HostsNode":
        return HostsNode(
            path=(*self.cluster.get_own_path(), "hosts"), requester=self._requester, filters={"componentId": self.id}
=======
    def hosts(self: Self) -> "HostsInClusterNode":
        return HostsInClusterNode(  # TODO: new ComponentHostsNode
            path=(*self.cluster.get_own_path(), "hosts"),
            requester=self._requester,
            # filter=Filter({"componentId": self.id}),
>>>>>>> dc41bd9e
        )

    def get_own_path(self: Self) -> Endpoint:
        return *self._parent.get_own_path(), self.PATH_PREFIX, self.id


class ComponentsNode(PaginatedChildAccessor[Service, Component, None]):
    class_type = Component


class HostProvider(Deletable, WithActions, WithUpgrades, WithConfig, RootInteractiveObject):
    PATH_PREFIX = "hostproviders"
    # data-based properties

    @property
    def name(self: Self) -> str:
        return str(self._data["name"])

    @property
    def description(self: Self) -> str:
        return str(self._data["description"])

    @property
    def display_name(self: Self) -> str:
        return str(self._data["prototype"]["displayName"])

    @cached_property
    def hosts(self: Self) -> "HostsNode":
        return HostsNode(path=("hosts",), requester=self._requester, filters={"hostproviderName": self.name})

    def get_own_path(self: Self) -> Endpoint:
        return self.PATH_PREFIX, self.id


class HostProvidersNode(PaginatedAccessor[HostProvider, None]):
    class_type = HostProvider


class Host(Deletable, RootInteractiveObject):
    PATH_PREFIX = "hosts"

    @property
    def name(self: Self) -> str:
        return str(self._data["name"])

    @property
    def description(self: Self) -> str:
        return str(self._data["description"])

    async def get_status(self: Self) -> ADCMEntityStatus:
        response = await self._requester.get(*self.get_own_path())
        return ADCMEntityStatus(response.as_dict()["status"])

    @cached_property  # TODO: replace with asyncstdlib.functools.cached_property
    async def cluster(self: Self) -> Cluster | None:
        if not self._data["cluster"]:
            return None
        return await Cluster.with_id(requester=self._requester, object_id=self._data["cluster"]["id"])

    @cached_property  # TODO: replace with asyncstdlib.functools.cached_property
    async def hostprovider(self: Self) -> HostProvider:
        return await HostProvider.with_id(requester=self._requester, object_id=self._data["hostprovider"]["id"])

    def get_own_path(self: Self) -> Endpoint:
        return self.PATH_PREFIX, self.id


class HostsNode(PaginatedAccessor[Host, dict | None]):
    class_type = Host


class HostsInClusterNode(HostsNode):
    async def add(self: Self, host: Host | Iterable[Host] | None = None, **filters: dict) -> None:
        hosts = await self._get_hosts_from_arg_or_filter(host=host, **filters)

        await self._requester.post(*self._path, data=[{"hostId": host.id} for host in hosts])

    async def remove(self: Self, host: Host | Iterable[Host] | None = None, **filters: dict) -> None:
        for host_ in await self._get_hosts_from_arg_or_filter(host=host, **filters):
            await self._requester.delete(*self._path, host_.id)

    async def _get_hosts_from_arg_or_filter(
        self: Self, host: Host | Iterable[Host] | None = None, **filters: dict
    ) -> Iterable[Host]:
        if all((host, filters)):
            raise ValueError("`host` and `filters` arguments are mutually exclusive.")

        if host:
            hosts = [host] if isinstance(host, Host) else host
        else:
            hosts = await self.filter(**filters)

        return hosts<|MERGE_RESOLUTION|>--- conflicted
+++ resolved
@@ -1,11 +1,6 @@
 from functools import cached_property
 from typing import Iterable, Self
 
-<<<<<<< HEAD
-from asyncstdlib.functools import cached_property as async_cached_property
-
-=======
->>>>>>> dc41bd9e
 from adcm_aio_client.core.errors import NotFoundError
 from adcm_aio_client.core.objects._accessors import (
     PaginatedAccessor,
@@ -164,11 +159,7 @@
     def display_name(self: Self) -> str:
         return self._data["displayName"]
 
-<<<<<<< HEAD
-    @async_cached_property
-=======
-    @cached_property  # TODO: replace with asyncstdlib.functools.cached_property
->>>>>>> dc41bd9e
+    @cached_property  # TODO: replace with asyncstdlib.functools.cached_property
     async def constraint(self: Self) -> list[int | str]:
         response = (await self._requester.get(*self.cluster.get_own_path(), "mapping", "components")).as_list()
         for component in response:
@@ -186,17 +177,9 @@
         return self.service.cluster
 
     @cached_property
-<<<<<<< HEAD
     def hosts(self: Self) -> "HostsNode":
         return HostsNode(
             path=(*self.cluster.get_own_path(), "hosts"), requester=self._requester, filters={"componentId": self.id}
-=======
-    def hosts(self: Self) -> "HostsInClusterNode":
-        return HostsInClusterNode(  # TODO: new ComponentHostsNode
-            path=(*self.cluster.get_own_path(), "hosts"),
-            requester=self._requester,
-            # filter=Filter({"componentId": self.id}),
->>>>>>> dc41bd9e
         )
 
     def get_own_path(self: Self) -> Endpoint:
