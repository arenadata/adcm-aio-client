from functools import cached_property
from typing import Iterable, Literal, Self
import asyncio

from asyncstdlib.functools import cached_property as async_cached_property  # noqa: N813

from adcm_aio_client.core.errors import (
<<<<<<< HEAD
    LicenseError,
=======
>>>>>>> bde331f1
    NotFoundError,
    OperationError,
    ResponseError,
)
from adcm_aio_client.core.objects._accessors import (
    PaginatedAccessor,
    PaginatedChildAccessor,
)
from adcm_aio_client.core.objects._base import InteractiveChildObject, InteractiveObject, RootInteractiveObject
from adcm_aio_client.core.objects._common import (
    Deletable,
    WithActionHostGroups,
    WithActions,
    WithConfig,
    WithConfigGroups,
    WithStatus,
    WithUpgrades,
)
from adcm_aio_client.core.objects._imports import ClusterImports
from adcm_aio_client.core.objects._mapping import ClusterMapping
from adcm_aio_client.core.types import ADCMEntityStatus, Endpoint

type Filter = object  # TODO: implement


class ADCM(InteractiveObject, WithActions, WithConfig):
    @property
    def id(self: Self) -> int:
        return 1

    @async_cached_property
    async def version(self: Self) -> str:
        # TODO: override root_path for being without /api/v2
        response = await self._requester.get("versions")
        return response.as_dict()["adcm"]["version"]

    def get_own_path(self: Self) -> Endpoint:
        return ("adcm",)


class License(InteractiveObject): ...


class Bundle(Deletable, RootInteractiveObject):
    PATH_PREFIX = "bundles"

    @property
    def name(self: Self) -> str:
        return str(self._data["name"])

    @property
    def display_name(self: Self) -> str:
        return str(self._data["display_name"])

    @property
    def version(self: Self) -> str:
        return str(self._data["version"])

    @property
    def edition(self: Self) -> Literal["community", "enterprise"]:
        return self._data["edition"]

    @property
    def signature_status(self: Self) -> Literal["invalid", "valid", "absent"]:
        return self._data["signatureStatus"]

    @property
    def _type(self: Self) -> Literal["cluster", "provider"]:
        return self._data["mainPrototype"]["type"]

    @async_cached_property
    async def license(self: Self) -> License:
        response = await self._requester.get(*self.get_own_path())
        return self._construct(what=License, from_data=response.as_dict()["mainPrototype"]["license"])

    @cached_property
    def _main_prototype_id(self: Self) -> int:
        return self._data["mainPrototype"]["id"]

    def get_own_path(self: Self) -> Endpoint:
        return self.PATH_PREFIX, self.id

    @cached_property
    def _main_prototype_id(self: Self) -> int:
        return self._data["mainPrototype"]["id"]


class BundlesNode(PaginatedAccessor[Bundle, None]):
    class_type = Bundle

    def get_own_path(self: Self) -> Endpoint:
        return ("bundles",)


class Cluster(
    WithStatus,
    Deletable,
    WithActions,
    WithUpgrades,
    WithConfig,
    WithActionHostGroups,
    WithConfigGroups,
    RootInteractiveObject,
):
    PATH_PREFIX = "clusters"
    # data-based properties

    @property
    def name(self: Self) -> str:
        return str(self._data["name"])

    @property
    def description(self: Self) -> str:
        return str(self._data["description"])

    # related/dynamic data access

    # todo think how such properties will be invalidated when data is updated
    #  during `refresh()` / `reread()` calls.
    #  See cache invalidation or alternatives in documentation for `cached_property`
    @async_cached_property
    async def bundle(self: Self) -> Bundle:
        prototype_id = self._data["prototype"]["id"]
        response = await self._requester.get("prototypes", prototype_id)

        bundle_id = response.as_dict()["bundle"]["id"]
        response = await self._requester.get("bundles", bundle_id)

        return self._construct(what=Bundle, from_data=response.as_dict())

    # object-specific methods
    async def set_ansible_forks(self: Self, value: int) -> Self:
        await self._requester.post(
            *self.get_own_path(), "ansible-config", data={"config": {"defaults": {"forks": value}}, "adcmMeta": {}}
        )
        return self

    # nodes and managers to access

    @cached_property
    def mapping(self: Self) -> ClusterMapping:
        return ClusterMapping()

    @cached_property
    def services(self: Self) -> "ServicesNode":
        return ServicesNode(parent=self, path=(*self.get_own_path(), "services"), requester=self._requester)

    @cached_property
    def hosts(self: Self) -> "HostsInClusterNode":
        return HostsInClusterNode(path=(*self.get_own_path(), "hosts"), requester=self._requester)

    @cached_property
    def imports(self: Self) -> ClusterImports:
        return ClusterImports()

    def get_own_path(self: Self) -> Endpoint:
        return self.PATH_PREFIX, self.id


class ClustersNode(PaginatedAccessor[Cluster, None]):
    class_type = Cluster

    async def create(self: Self, bundle: Bundle, name: str, description: str = "") -> Cluster:
        if (await bundle.license).state == "unaccepted":
            raise LicenseError

        response = await self._requester.post(
            "clusters", data={"prototypeId": bundle._main_prototype_id, "name": name, "description": description}
        )

        return Cluster(requester=self._requester, data=response.as_dict())


class Service(
    WithStatus,
    Deletable,
    WithActions,
    WithConfig,
    WithActionHostGroups,
    WithConfigGroups,
    InteractiveChildObject[Cluster],
):
    PATH_PREFIX = "services"

    @property
    def name(self: Self) -> str:
        return self._data["name"]

    @property
    def display_name(self: Self) -> str:
        return self._data["displayName"]

    @cached_property
    def cluster(self: Self) -> Cluster:
        return self._parent

    def get_own_path(self: Self) -> Endpoint:
        return *self._parent.get_own_path(), self.PATH_PREFIX, self.id

    @cached_property
    def components(self: Self) -> "ComponentsNode":
        return ComponentsNode(parent=self, path=(*self.get_own_path(), "components"), requester=self._requester)


class ServicesNode(PaginatedChildAccessor[Cluster, Service, None]):
    class_type = Service


class Component(
    WithStatus, WithActions, WithConfig, WithActionHostGroups, WithConfigGroups, InteractiveChildObject[Service]
):
    PATH_PREFIX = "components"

    @property
    def name(self: Self) -> str:
        return self._data["name"]

    @property
    def display_name(self: Self) -> str:
        return self._data["displayName"]

    @async_cached_property
    async def constraint(self: Self) -> list[int | str]:
        response = (await self._requester.get(*self.cluster.get_own_path(), "mapping", "components")).as_list()
        for component in response:
            if component["id"] == self.id:
                return component["constraints"]

        raise NotFoundError

    @cached_property
    def service(self: Self) -> Service:
        return self._parent

    @cached_property
    def cluster(self: Self) -> Cluster:
        return self.service.cluster

    @cached_property
    def hosts(self: Self) -> "HostsAccessor":
        return HostsAccessor(
            path=(*self.cluster.get_own_path(), "hosts"),
            requester=self._requester,
            accessor_filter={"componentId": self.id},
        )

    def get_own_path(self: Self) -> Endpoint:
        return *self._parent.get_own_path(), self.PATH_PREFIX, self.id


class ComponentsNode(PaginatedChildAccessor[Service, Component, None]):
    class_type = Component


class HostProvider(Deletable, WithActions, WithUpgrades, WithConfig, RootInteractiveObject):
    PATH_PREFIX = "hostproviders"
    # data-based properties

    @property
    def name(self: Self) -> str:
        return str(self._data["name"])

    @property
    def description(self: Self) -> str:
        return str(self._data["description"])

    @property
    def display_name(self: Self) -> str:
        return str(self._data["prototype"]["displayName"])

    @cached_property
    def hosts(self: Self) -> "HostsAccessor":
        return HostsAccessor(
            path=("hosts",), requester=self._requester, accessor_filter={"hostproviderName": self.name}
        )

    def get_own_path(self: Self) -> Endpoint:
        return self.PATH_PREFIX, self.id


class HostProvidersNode(PaginatedAccessor[HostProvider, None]):
    class_type = HostProvider

    async def create(self: Self, bundle: Bundle, name: str, description: str = "") -> HostProvider:
<<<<<<< HEAD
        if (await bundle.license).state == "unaccepted":
            raise LicenseError

=======
>>>>>>> bde331f1
        response = await self._requester.post(
            "hostproviders", data={"prototypeId": bundle._main_prototype_id, "name": name, "description": description}
        )

        return HostProvider(requester=self._requester, data=response.as_dict())


class Host(Deletable, RootInteractiveObject):
    PATH_PREFIX = "hosts"

    @property
    def name(self: Self) -> str:
        return str(self._data["name"])

    @property
    def description(self: Self) -> str:
        return str(self._data["description"])

    async def get_status(self: Self) -> ADCMEntityStatus:
        response = await self._requester.get(*self.get_own_path())
        return ADCMEntityStatus(response.as_dict()["status"])

    @async_cached_property
    async def cluster(self: Self) -> Cluster | None:
        if not self._data["cluster"]:
            return None
        return await Cluster.with_id(requester=self._requester, object_id=self._data["cluster"]["id"])

    @async_cached_property
    async def hostprovider(self: Self) -> HostProvider:
        return await HostProvider.with_id(requester=self._requester, object_id=self._data["hostprovider"]["id"])

    def get_own_path(self: Self) -> Endpoint:
        return self.PATH_PREFIX, self.id

    def __str__(self: Self) -> str:
        return f"<{self.__class__.__name__} #{self.id} {self.name}>"


class HostsAccessor(PaginatedAccessor[Host, dict | None]):
    class_type = Host


class HostsInClusterNode(HostsAccessor):
    async def add(self: Self, host: Host | Iterable[Host] | None = None, filters: Filter | None = None) -> None:
        hosts = await self._get_hosts_from_arg_or_filter(host=host, filters=filters)

        await self._requester.post(*self._path, data=[{"hostId": host.id} for host in hosts])

    async def remove(self: Self, host: Host | Iterable[Host] | None = None, filters: Filter | None = None) -> None:
        hosts = await self._get_hosts_from_arg_or_filter(host=host, filters=filters)

        results = await asyncio.gather(
            *(self._requester.delete(*self._path, host_.id) for host_ in hosts), return_exceptions=True
        )

        errors = set()
        for host_, result in zip(hosts, results):
            if isinstance(result, ResponseError):
                errors.add(str(host_))

        if errors:
            errors = ", ".join(errors)
            raise OperationError(f"Some hosts can't be deleted from cluster: {errors}")

    async def _get_hosts_from_arg_or_filter(
        self: Self, host: Host | Iterable[Host] | None = None, filters: Filter | None = None
    ) -> Iterable[Host]:
        if all((host, filters)):
            raise ValueError("`host` and `filters` arguments are mutually exclusive.")

        if host:
            hosts = [host] if isinstance(host, Host) else host
        else:
            hosts = await self.filter(filters)  # type: ignore  # TODO

        return hosts<|MERGE_RESOLUTION|>--- conflicted
+++ resolved
@@ -5,10 +5,7 @@
 from asyncstdlib.functools import cached_property as async_cached_property  # noqa: N813
 
 from adcm_aio_client.core.errors import (
-<<<<<<< HEAD
     LicenseError,
-=======
->>>>>>> bde331f1
     NotFoundError,
     OperationError,
     ResponseError,
@@ -84,10 +81,6 @@
         response = await self._requester.get(*self.get_own_path())
         return self._construct(what=License, from_data=response.as_dict()["mainPrototype"]["license"])
 
-    @cached_property
-    def _main_prototype_id(self: Self) -> int:
-        return self._data["mainPrototype"]["id"]
-
     def get_own_path(self: Self) -> Endpoint:
         return self.PATH_PREFIX, self.id
 
@@ -293,12 +286,6 @@
     class_type = HostProvider
 
     async def create(self: Self, bundle: Bundle, name: str, description: str = "") -> HostProvider:
-<<<<<<< HEAD
-        if (await bundle.license).state == "unaccepted":
-            raise LicenseError
-
-=======
->>>>>>> bde331f1
         response = await self._requester.post(
             "hostproviders", data={"prototypeId": bundle._main_prototype_id, "name": name, "description": description}
         )
