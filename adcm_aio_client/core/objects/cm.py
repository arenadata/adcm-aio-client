from enum import Enum
from functools import cached_property
from typing import Self

from adcm_aio_client.core.objects._accessors import (
    PaginatedAccessor,
    PaginatedChildAccessor,
)
from adcm_aio_client.core.objects._base import InteractiveChildObject, InteractiveObject, RootInteractiveObject
from adcm_aio_client.core.objects._common import (
    Deletable,
    WithActionHostGroups,
    WithActions,
    WithConfig,
    WithConfigGroups,
    WithStatus,
    WithUpgrades,
)
from adcm_aio_client.core.objects._imports import ClusterImports
from adcm_aio_client.core.objects._mapping import ClusterMapping
from adcm_aio_client.core.types import Endpoint


class ADCMEntityStatus(str, Enum):
    UP = "up"
    DOWN = "down"


class Bundle(Deletable, InteractiveObject): ...


class Cluster(
<<<<<<< HEAD
    WithStatus,
    Deletable,
    WithActions,
    WithUpgrades,
    WithConfig,
    WithActionHostGroups,
    WithConfigGroups,
    InteractiveObject,
=======
    Deletable, WithActions, WithUpgrades, WithConfig, WithActionHostGroups, WithConfigGroups, RootInteractiveObject
>>>>>>> a2efbbad
):
    PATH_PREFIX = "clusters"
    # data-based properties

    @property
    def name(self: Self) -> str:
        return str(self._data["name"])

    @property
    def description(self: Self) -> str:
        return str(self._data["description"])

    # related/dynamic data access

    # todo think how such properties will be invalidated when data is updated
    #  during `refresh()` / `reread()` calls.
    #  See cache invalidation or alternatives in documentation for `cached_property`
    @cached_property
    async def bundle(self: Self) -> Bundle:
        prototype_id = self._data["prototype"]["id"]
        response = await self._requester.get("prototypes", prototype_id)

        bundle_id = response.as_dict()["bundle"]["id"]
        response = await self._requester.get("bundles", bundle_id)

        return self._construct(what=Bundle, from_data=response.as_dict())

    # object-specific methods
<<<<<<< HEAD
=======

    async def get_status(self: Self) -> ADCMEntityStatus:
        response = await self._requester.get(*self.get_own_path())
        return ADCMEntityStatus(response.as_dict()["status"])

>>>>>>> a2efbbad
    async def set_ansible_forks(self: Self, value: int) -> Self:
        await self._requester.post(
            *self.get_own_path(), "ansible-config", data={"config": {"defaults": {"forks": value}}, "adcmMeta": {}}
        )
        return self

    # nodes and managers to access

    @cached_property
    def mapping(self: Self) -> ClusterMapping:
        return ClusterMapping()

    @cached_property
    def services(self: Self) -> "ServicesNode":
        return ServicesNode(parent=self, path=(*self.get_own_path(), "services"), requester=self._requester)

    @cached_property
    def hosts(self: Self) -> "HostsInClusterNode":
        return HostsInClusterNode(path=(*self.get_own_path(), "hosts"), requester=self._requester)

    @cached_property
    def imports(self: Self) -> ClusterImports:
        return ClusterImports()

    def get_own_path(self: Self) -> Endpoint:
        return self.PATH_PREFIX, self.id


class ClustersNode(PaginatedAccessor[Cluster, None]):
    class_type = Cluster

    def get_own_path(self: Self) -> Endpoint:
        return ("clusters",)


<<<<<<< HEAD
class HostsInClusterNode(PaginatedAccessor[Host, None]):
    class_type = Host


class Service(
    WithStatus,
    Deletable,
    WithActions,
    WithConfig,
    WithActionHostGroups,
    WithConfigGroups,
    InteractiveChildObject[Cluster],
):
    @property
    def id(self: Self) -> int:
        return int(self._data["id"])

    @property
    def name(self: Self) -> str:
        return self._data["name"]

    @property
    def display_name(self: Self) -> str:
        return self._data["displayName"]

    @cached_property
    def cluster(self: Self) -> Cluster:
        return self._parent

=======
class Service(InteractiveChildObject[Cluster]):
>>>>>>> a2efbbad
    def get_own_path(self: Self) -> Endpoint:
        return *self._parent.get_own_path(), "services", self.id

    @cached_property
    def components(self: Self) -> "ComponentsNode":
        return ComponentsNode(parent=self, path=(*self.get_own_path(), "components"), requester=self._requester)


class ServicesNode(PaginatedChildAccessor[Cluster, Service, None]):
    class_type = Service


class Component(InteractiveChildObject[Service]):
    def get_own_path(self: Self) -> Endpoint:
        return (*self._parent.get_own_path(), "components", self.id)


<<<<<<< HEAD
class ComponentsNode(PaginatedChildAccessor[Service, Component, None]):
    class_type = Component
=======
class ComponentsNode(NonPaginatedChildAccessor[Service, Component, None]):
    class_type = Component


class HostProvider(Deletable, WithActions, WithUpgrades, WithConfig, RootInteractiveObject):
    PATH_PREFIX = "hostproviders"
    # data-based properties

    @property
    def name(self: Self) -> str:
        return str(self._data["name"])

    @property
    def description(self: Self) -> str:
        return str(self._data["description"])

    @property
    def display_name(self: Self) -> str:
        return str(self._data["prototype"]["displayName"])

    def get_own_path(self: Self) -> Endpoint:
        return self.PATH_PREFIX, self.id


class HostProvidersNode(PaginatedAccessor[HostProvider, None]):
    class_type = HostProvider


class Host(Deletable, RootInteractiveObject):
    PATH_PREFIX = "hosts"

    @property
    def name(self: Self) -> str:
        return str(self._data["name"])

    @property
    def description(self: Self) -> str:
        return str(self._data["description"])

    async def get_status(self: Self) -> ADCMEntityStatus:
        response = await self._requester.get(*self.get_own_path())
        return ADCMEntityStatus(response.as_dict()["status"])

    @cached_property
    async def cluster(self: Self) -> Cluster | None:
        if not self._data["cluster"]:
            return None
        return await Cluster.with_id(requester=self._requester, object_id=self._data["cluster"]["id"])

    @cached_property
    async def hostprovider(self: Self) -> HostProvider:
        return await HostProvider.with_id(requester=self._requester, object_id=self._data["hostprovider"]["id"])

    def get_own_path(self: Self) -> Endpoint:
        return self.PATH_PREFIX, self.id


class HostsNode(PaginatedAccessor[Host, None]):
    class_type = Host


class HostsInClusterNode(PaginatedAccessor[Host, None]):
    class_type = Host
>>>>>>> a2efbbad
<|MERGE_RESOLUTION|>--- conflicted
+++ resolved
@@ -1,4 +1,3 @@
-from enum import Enum
 from functools import cached_property
 from typing import Self
 
@@ -6,6 +5,7 @@
     PaginatedAccessor,
     PaginatedChildAccessor,
 )
+from adcm_aio_client.core.types import ADCMEntityStatus
 from adcm_aio_client.core.objects._base import InteractiveChildObject, InteractiveObject, RootInteractiveObject
 from adcm_aio_client.core.objects._common import (
     Deletable,
@@ -21,16 +21,10 @@
 from adcm_aio_client.core.types import Endpoint
 
 
-class ADCMEntityStatus(str, Enum):
-    UP = "up"
-    DOWN = "down"
-
-
 class Bundle(Deletable, InteractiveObject): ...
 
 
 class Cluster(
-<<<<<<< HEAD
     WithStatus,
     Deletable,
     WithActions,
@@ -39,9 +33,6 @@
     WithActionHostGroups,
     WithConfigGroups,
     InteractiveObject,
-=======
-    Deletable, WithActions, WithUpgrades, WithConfig, WithActionHostGroups, WithConfigGroups, RootInteractiveObject
->>>>>>> a2efbbad
 ):
     PATH_PREFIX = "clusters"
     # data-based properties
@@ -70,14 +61,6 @@
         return self._construct(what=Bundle, from_data=response.as_dict())
 
     # object-specific methods
-<<<<<<< HEAD
-=======
-
-    async def get_status(self: Self) -> ADCMEntityStatus:
-        response = await self._requester.get(*self.get_own_path())
-        return ADCMEntityStatus(response.as_dict()["status"])
-
->>>>>>> a2efbbad
     async def set_ansible_forks(self: Self, value: int) -> Self:
         await self._requester.post(
             *self.get_own_path(), "ansible-config", data={"config": {"defaults": {"forks": value}}, "adcmMeta": {}}
@@ -113,7 +96,6 @@
         return ("clusters",)
 
 
-<<<<<<< HEAD
 class HostsInClusterNode(PaginatedAccessor[Host, None]):
     class_type = Host
 
@@ -143,9 +125,6 @@
     def cluster(self: Self) -> Cluster:
         return self._parent
 
-=======
-class Service(InteractiveChildObject[Cluster]):
->>>>>>> a2efbbad
     def get_own_path(self: Self) -> Endpoint:
         return *self._parent.get_own_path(), "services", self.id
 
@@ -163,11 +142,7 @@
         return (*self._parent.get_own_path(), "components", self.id)
 
 
-<<<<<<< HEAD
 class ComponentsNode(PaginatedChildAccessor[Service, Component, None]):
-    class_type = Component
-=======
-class ComponentsNode(NonPaginatedChildAccessor[Service, Component, None]):
     class_type = Component
 
 
@@ -229,5 +204,4 @@
 
 
 class HostsInClusterNode(PaginatedAccessor[Host, None]):
-    class_type = Host
->>>>>>> a2efbbad
+    class_type = Host