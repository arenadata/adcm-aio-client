from functools import cached_property
from typing import Self

from asyncstdlib.functools import cached_property as async_cached_property

from adcm_aio_client.core.errors import NotFoundError
from adcm_aio_client.core.objects._accessors import (
    PaginatedAccessor,
    PaginatedChildAccessor,
)
from adcm_aio_client.core.objects._base import InteractiveChildObject, InteractiveObject, RootInteractiveObject
from adcm_aio_client.core.objects._common import (
    Deletable,
    WithActionHostGroups,
    WithActions,
    WithConfig,
    WithConfigGroups,
    WithStatus,
    WithUpgrades,
)
from adcm_aio_client.core.objects._imports import ClusterImports
from adcm_aio_client.core.objects._mapping import ClusterMapping
from adcm_aio_client.core.types import ADCMEntityStatus, Endpoint


class Bundle(Deletable, InteractiveObject): ...


class Cluster(
    WithStatus,
    Deletable,
    WithActions,
    WithUpgrades,
    WithConfig,
    WithActionHostGroups,
    WithConfigGroups,
    RootInteractiveObject,
):
    PATH_PREFIX = "clusters"
    # data-based properties

    @property
    def name(self: Self) -> str:
        return str(self._data["name"])

    @property
    def description(self: Self) -> str:
        return str(self._data["description"])

    # related/dynamic data access

    # todo think how such properties will be invalidated when data is updated
    #  during `refresh()` / `reread()` calls.
    #  See cache invalidation or alternatives in documentation for `cached_property`
    @cached_property
    async def bundle(self: Self) -> Bundle:
        prototype_id = self._data["prototype"]["id"]
        response = await self._requester.get("prototypes", prototype_id)

        bundle_id = response.as_dict()["bundle"]["id"]
        response = await self._requester.get("bundles", bundle_id)

        return self._construct(what=Bundle, from_data=response.as_dict())

    # object-specific methods
    async def set_ansible_forks(self: Self, value: int) -> Self:
        await self._requester.post(
            *self.get_own_path(), "ansible-config", data={"config": {"defaults": {"forks": value}}, "adcmMeta": {}}
        )
        return self

    # nodes and managers to access

    @cached_property
    def mapping(self: Self) -> ClusterMapping:
        return ClusterMapping()

    @cached_property
    def services(self: Self) -> "ServicesNode":
        return ServicesNode(parent=self, path=(*self.get_own_path(), "services"), requester=self._requester)

    @cached_property
    def hosts(self: Self) -> "HostsInClusterNode":
        return HostsInClusterNode(path=(*self.get_own_path(), "hosts"), requester=self._requester)

    @cached_property
    def imports(self: Self) -> ClusterImports:
        return ClusterImports()

    def get_own_path(self: Self) -> Endpoint:
        return self.PATH_PREFIX, self.id


class ClustersNode(PaginatedAccessor[Cluster, None]):
    class_type = Cluster

    def get_own_path(self: Self) -> Endpoint:
        return ("clusters",)


class Service(
    WithStatus,
    Deletable,
    WithActions,
    WithConfig,
    WithActionHostGroups,
    WithConfigGroups,
    InteractiveChildObject[Cluster],
):
    PATH_PREFIX = "services"

    @property
    def name(self: Self) -> str:
        return self._data["name"]

    @property
    def display_name(self: Self) -> str:
        return self._data["displayName"]

    @cached_property
    def cluster(self: Self) -> Cluster:
        return self._parent

    def get_own_path(self: Self) -> Endpoint:
        return *self._parent.get_own_path(), "services", self.id

    @cached_property
    def components(self: Self) -> "ComponentsNode":
        return ComponentsNode(parent=self, path=(*self.get_own_path(), "components"), requester=self._requester)


class ServicesNode(PaginatedChildAccessor[Cluster, Service, None]):
    class_type = Service


<<<<<<< HEAD
class Component(
    WithStatus, WithActions, WithConfig, WithActionHostGroups, WithConfigGroups, InteractiveChildObject[Service]
):
    @property
    def id(self: Self) -> int:
        return int(self._data["id"])

    @property
    def name(self: Self) -> int:
        return int(self._data["name"])

    @property
    def display_name(self: Self) -> int:
        return int(self._data["displayName"])

    @async_cached_property
    async def constraint(self: Self) -> list[int | str]:
        response = (await self._requester.get(*self.cluster.get_own_path(), "mapping", "components")).as_list()
        for component in response:
            if component["id"] == self.id:
                return component["constraints"]

        raise NotFoundError

    @cached_property
    def service(self: Self) -> Service:
        return self._parent

    @cached_property
    def cluster(self: Self) -> Cluster:
        return self._parent._parent

    @cached_property
    def hosts(self: Self) -> HostsInClusterNode:
        return HostsInClusterNode(
            path=(*self.cluster.get_own_path(), "hosts"),
            requester=self._requester,
            # filter=Filter({"componentId": self.id}),  # TODO: implement
        )

=======
class Component(InteractiveChildObject[Service]):
>>>>>>> a9fc7bfe
    def get_own_path(self: Self) -> Endpoint:
        return *self._parent.get_own_path(), "components", self.id


class ComponentsNode(PaginatedChildAccessor[Service, Component, None]):
    class_type = Component


class HostProvider(Deletable, WithActions, WithUpgrades, WithConfig, RootInteractiveObject):
    PATH_PREFIX = "hostproviders"
    # data-based properties

    @property
    def name(self: Self) -> str:
        return str(self._data["name"])

    @property
    def description(self: Self) -> str:
        return str(self._data["description"])

    @property
    def display_name(self: Self) -> str:
        return str(self._data["prototype"]["displayName"])

    def get_own_path(self: Self) -> Endpoint:
        return self.PATH_PREFIX, self.id


class HostProvidersNode(PaginatedAccessor[HostProvider, None]):
    class_type = HostProvider


class Host(Deletable, RootInteractiveObject):
    PATH_PREFIX = "hosts"

    @property
    def name(self: Self) -> str:
        return str(self._data["name"])

    @property
    def description(self: Self) -> str:
        return str(self._data["description"])

    async def get_status(self: Self) -> ADCMEntityStatus:
        response = await self._requester.get(*self.get_own_path())
        return ADCMEntityStatus(response.as_dict()["status"])

    @cached_property
    async def cluster(self: Self) -> Cluster | None:
        if not self._data["cluster"]:
            return None
        return await Cluster.with_id(requester=self._requester, object_id=self._data["cluster"]["id"])

    @cached_property
    async def hostprovider(self: Self) -> HostProvider:
        return await HostProvider.with_id(requester=self._requester, object_id=self._data["hostprovider"]["id"])

    def get_own_path(self: Self) -> Endpoint:
        return self.PATH_PREFIX, self.id


class HostsNode(PaginatedAccessor[Host, None]):
    class_type = Host


class HostsInClusterNode(PaginatedAccessor[Host, None]):
    class_type = Host<|MERGE_RESOLUTION|>--- conflicted
+++ resolved
@@ -133,13 +133,10 @@
     class_type = Service
 
 
-<<<<<<< HEAD
 class Component(
     WithStatus, WithActions, WithConfig, WithActionHostGroups, WithConfigGroups, InteractiveChildObject[Service]
 ):
-    @property
-    def id(self: Self) -> int:
-        return int(self._data["id"])
+    PATH_PREFIX = "components"
 
     @property
     def name(self: Self) -> int:
@@ -167,18 +164,15 @@
         return self._parent._parent
 
     @cached_property
-    def hosts(self: Self) -> HostsInClusterNode:
+    def hosts(self: Self) -> "HostsInClusterNode":
         return HostsInClusterNode(
             path=(*self.cluster.get_own_path(), "hosts"),
             requester=self._requester,
             # filter=Filter({"componentId": self.id}),  # TODO: implement
         )
 
-=======
-class Component(InteractiveChildObject[Service]):
->>>>>>> a9fc7bfe
-    def get_own_path(self: Self) -> Endpoint:
-        return *self._parent.get_own_path(), "components", self.id
+    def get_own_path(self: Self) -> Endpoint:
+        return *self._parent.get_own_path(), self.PATH_PREFIX, self.id
 
 
 class ComponentsNode(PaginatedChildAccessor[Service, Component, None]):
