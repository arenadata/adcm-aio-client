<<<<<<< HEAD
from collections import deque
=======
from datetime import datetime
>>>>>>> 35d04f6d
from functools import cached_property
from pathlib import Path
from typing import Callable, Iterable, Literal, Self
import asyncio

from asyncstdlib.functools import cached_property as async_cached_property  # noqa: N813

<<<<<<< HEAD
from adcm_aio_client.core.errors import NotFoundError, OperationError, ResponseError
from adcm_aio_client.core.filters import (
    ALL_OPERATIONS,
    COMMON_OPERATIONS,
    Filter,
    FilterBy,
    FilterByDisplayName,
    FilterByName,
    FilterByStatus,
    Filtering,
)
=======
from adcm_aio_client.core.actions._objects import Action
from adcm_aio_client.core.errors import NotFoundError
from adcm_aio_client.core.host_groups import WithActionHostGroups, WithConfigHostGroups
>>>>>>> 35d04f6d
from adcm_aio_client.core.mapping import ClusterMapping
from adcm_aio_client.core.objects._accessors import (
    PaginatedAccessor,
    PaginatedChildAccessor,
    filters_to_inline,
)
from adcm_aio_client.core.objects._base import (
    InteractiveChildObject,
    InteractiveObject,
    RootInteractiveObject,
)
from adcm_aio_client.core.objects._common import (
    Deletable,
    WithActions,
    WithConfig,
    WithJobStatus,
    WithMaintenanceMode,
    WithStatus,
    WithUpgrades,
)
from adcm_aio_client.core.objects._imports import ClusterImports
from adcm_aio_client.core.requesters import BundleRetrieverInterface
from adcm_aio_client.core.types import Endpoint, JobStatus, Requester, UrlPath, WithProtectedRequester
from adcm_aio_client.core.utils import safe_gather


class ADCM(InteractiveObject, WithActions, WithConfig):
    @cached_property
    def id(self: Self) -> int:
        return 1

    @async_cached_property
    async def version(self: Self) -> str:
        # TODO: override root_path for being without /api/v2
        response = await self._requester.get("versions")
        return response.as_dict()["adcm"]["version"]

    def get_own_path(self: Self) -> Endpoint:
        return ("adcm",)


class License(WithProtectedRequester):
    def __init__(self: Self, requester: Requester, prototypes_data: dict) -> None:
        self._license_prototype_id = prototypes_data["id"]
        self._data = prototypes_data["license"]
        self._requester = requester

    @property
    def text(self: Self) -> str:
        return str(self._data["text"])

    @property
    def state(self: Self) -> Literal["absent", "accepted", "unaccepted"]:
        return self._data["status"]

    async def accept(self: Self) -> str:
        await self._requester.post("prototypes", self._license_prototype_id, "license", "accept", data={})
        self._data["status"] = "accepted"
        return self._data["status"]


class Bundle(Deletable, RootInteractiveObject):
    PATH_PREFIX = "bundles"

    @property
    def name(self: Self) -> str:
        return str(self._data["name"])

    @property
    def display_name(self: Self) -> str:
        return str(self._data["display_name"])

    @property
    def version(self: Self) -> str:
        return str(self._data["version"])

    @property
    def edition(self: Self) -> Literal["community", "enterprise"]:
        return self._data["edition"]

    @property
    def signature_status(self: Self) -> Literal["invalid", "valid", "absent"]:
        return self._data["signatureStatus"]

    @property
    def _type(self: Self) -> Literal["cluster", "provider"]:
        return self._data["mainPrototype"]["type"]

    @property
    def license(self: Self) -> License:
        return License(self._requester, self._data["mainPrototype"])

    @cached_property
    def _main_prototype_id(self: Self) -> int:
        return self._data["mainPrototype"]["id"]


class BundlesNode(PaginatedAccessor[Bundle]):
    class_type = Bundle
    filtering = Filtering(
        FilterByName,
        FilterByDisplayName,
        FilterBy("version", ALL_OPERATIONS, str),
        FilterBy("edition", ALL_OPERATIONS, str),
    )

    def __init__(self: Self, path: Endpoint, requester: Requester, retriever: BundleRetrieverInterface) -> None:
        super().__init__(path, requester)
        self._bundle_retriever = retriever

    async def create(self: Self, source: Path | UrlPath, accept_license: bool = False) -> Bundle:  # noqa: FBT001, FBT002
        if isinstance(source, UrlPath):
            file_content = await self._bundle_retriever.download_external_bundle(source)
            files = {"file": file_content}
        else:
            files = {"file": Path(source).read_bytes()}

        response = await self._requester.post("bundles", data=files)

        bundle = Bundle(requester=self._requester, data=response.as_dict())

        if accept_license and bundle.license.state == "unaccepted":
            await bundle.license.accept()

        return bundle

    def get_own_path(self: Self) -> Endpoint:
        return ("bundles",)


class Cluster(
    WithStatus,
    Deletable,
    WithActions,
    WithUpgrades,
    WithConfig,
    WithActionHostGroups,
    WithConfigHostGroups,
    RootInteractiveObject,
):
    PATH_PREFIX = "clusters"

    # data-based properties

    @property
    def name(self: Self) -> str:
        return str(self._data["name"])

    @property
    def description(self: Self) -> str:
        return str(self._data["description"])

    # related/dynamic data access

    @async_cached_property
    async def bundle(self: Self) -> Bundle:
        prototype_id = self._data["prototype"]["id"]
        response = await self._requester.get("prototypes", prototype_id)

        bundle_id = response.as_dict()["bundle"]["id"]
        response = await self._requester.get("bundles", bundle_id)

        return self._construct(what=Bundle, from_data=response.as_dict())

    # object-specific methods

    async def set_ansible_forks(self: Self, value: int) -> Self:
        await self._requester.post(
            *self.get_own_path(), "ansible-config", data={"config": {"defaults": {"forks": value}}, "adcmMeta": {}}
        )
        return self

    # nodes and managers to access

    @async_cached_property
    async def mapping(self: Self) -> ClusterMapping:
        return await ClusterMapping.for_cluster(owner=self)

    @cached_property
    def services(self: Self) -> "ServicesNode":
        return ServicesNode(parent=self, path=(*self.get_own_path(), "services"), requester=self._requester)

    @cached_property
    def hosts(self: Self) -> "HostsInClusterNode":
        return HostsInClusterNode(path=(*self.get_own_path(), "hosts"), requester=self._requester)

    @cached_property
    def imports(self: Self) -> ClusterImports:
        return ClusterImports()


FilterByBundle = FilterBy("bundle", COMMON_OPERATIONS, Bundle)


class ClustersNode(PaginatedAccessor[Cluster]):
    class_type = Cluster
    filtering = Filtering(FilterByName, FilterByBundle, FilterByStatus)

    async def create(self: Self, bundle: Bundle, name: str, description: str = "") -> Cluster:
        response = await self._requester.post(
            "clusters", data={"prototypeId": bundle._main_prototype_id, "name": name, "description": description}
        )

        return Cluster(requester=self._requester, data=response.as_dict())


class Service(
    WithStatus,
    Deletable,
    WithActions,
    WithConfig,
    WithActionHostGroups,
    WithConfigHostGroups,
    InteractiveChildObject[Cluster],
):
    PATH_PREFIX = "services"

    @property
    def name(self: Self) -> str:
        return self._data["name"]

    @property
    def display_name(self: Self) -> str:
        return self._data["displayName"]

    @cached_property
    def cluster(self: Self) -> Cluster:
        return self._parent

    @cached_property
    def components(self: Self) -> "ComponentsNode":
        return ComponentsNode(parent=self, path=(*self.get_own_path(), "components"), requester=self._requester)

    @property
    def license(self: Self) -> License:
        return License(self._requester, self._data)


class ServicesNode(PaginatedChildAccessor[Cluster, Service]):
    class_type = Service
    filtering = Filtering(FilterByName, FilterByDisplayName, FilterByStatus)
    service_add_filtering = Filtering(FilterByName, FilterByDisplayName)

    async def add(self: Self, filter_: Filter, *, accept_license: bool = False) -> list[Service]:
        candidates = await self._retrieve_service_candidates(filter_=filter_)

        if not candidates:
            message = "No services to add by given filters"
            raise NotFoundError(message)

        if accept_license:
            await self._accept_licenses_safe(candidates)

        return await self._add_services(candidates)

    async def _retrieve_service_candidates(self: Self, filter_: Filter) -> list[dict]:
        query = self.service_add_filtering.to_query(filters=(filter_,))
        response = await self._requester.get(*self._parent.get_own_path(), "service-candidates", query=query)
        return response.as_list()

    async def _accept_licenses_safe(self: Self, candidates: list[dict]) -> None:
        unaccepted: deque[int] = deque()

        for candidate in candidates:
            if candidate["license"]["status"] == "unaccepted":
                unaccepted.append(candidate["id"])

        if unaccepted:
            tasks = (
                self._requester.post("prototypes", prototype_id, "license", "accept", data={})
                for prototype_id in unaccepted
            )
            await asyncio.gather(*tasks)

    async def _add_services(self: Self, candidates: list[dict]) -> list[Service]:
        data = [{"prototypeId": candidate["id"]} for candidate in candidates]
        response = await self._requester.post(*self._parent.get_own_path(), "services", data=data)
        return [Service(data=entry, parent=self._parent) for entry in response.as_list()]


class Component(
    WithStatus, WithActions, WithConfig, WithActionHostGroups, WithConfigHostGroups, InteractiveChildObject[Service]
):
    PATH_PREFIX = "components"

    @property
    def name(self: Self) -> str:
        return self._data["name"]

    @property
    def display_name(self: Self) -> str:
        return self._data["displayName"]

    @async_cached_property
    async def constraint(self: Self) -> list[int | str]:
        response = (await self._requester.get(*self.cluster.get_own_path(), "mapping", "components")).as_list()
        for component in response:
            if component["id"] == self.id:
                return component["constraints"]

        raise NotFoundError

    @cached_property
    def service(self: Self) -> Service:
        return self._parent

    @cached_property
    def cluster(self: Self) -> Cluster:
        return self.service.cluster

    @cached_property
    def hosts(self: Self) -> "HostsAccessor":
        return HostsAccessor(
            path=(*self.cluster.get_own_path(), "hosts"),
            requester=self._requester,
            default_query={"componentId": self.id},
        )


class ComponentsNode(PaginatedChildAccessor[Service, Component]):
    class_type = Component
    filtering = Filtering(FilterByName, FilterByDisplayName, FilterByStatus)


class HostProvider(Deletable, WithActions, WithUpgrades, WithConfig, WithConfigHostGroups, RootInteractiveObject):
    PATH_PREFIX = "hostproviders"
    filtering = Filtering(FilterByName, FilterByBundle)

    # data-based properties

    @property
    def name(self: Self) -> str:
        return str(self._data["name"])

    @property
    def description(self: Self) -> str:
        return str(self._data["description"])

    @property
    def display_name(self: Self) -> str:
        return str(self._data["prototype"]["displayName"])

    @cached_property
    def hosts(self: Self) -> "HostsAccessor":
        return HostsAccessor(path=("hosts",), requester=self._requester, default_query={"hostproviderName": self.name})


class HostProvidersNode(PaginatedAccessor[HostProvider]):
    class_type = HostProvider

    async def create(self: Self, bundle: Bundle, name: str, description: str = "") -> HostProvider:
        response = await self._requester.post(
            "hostproviders", data={"prototypeId": bundle._main_prototype_id, "name": name, "description": description}
        )

        return HostProvider(requester=self._requester, data=response.as_dict())


class Host(Deletable, WithActions, WithStatus, WithMaintenanceMode, RootInteractiveObject):
    PATH_PREFIX = "hosts"

    @property
    def name(self: Self) -> str:
        return str(self._data["name"])

    @property
    def description(self: Self) -> str:
        return str(self._data["description"])

    @async_cached_property
    async def cluster(self: Self) -> Cluster | None:
        if not self._data["cluster"]:
            return None

        return await Cluster.with_id(requester=self._requester, object_id=self._data["cluster"]["id"])

    @async_cached_property
    async def hostprovider(self: Self) -> HostProvider:
        return await HostProvider.with_id(requester=self._requester, object_id=self._data["hostprovider"]["id"])


class HostsAccessor(PaginatedAccessor[Host]):
    class_type = Host
    filtering = Filtering(FilterByName, FilterByStatus)


class HostsNode(HostsAccessor):
    async def create(
        self: Self, provider: HostProvider, name: str, description: str, cluster: Cluster | None = None
    ) -> None:
        data = {"hostproviderId": provider.id, "name": name, "description": description}
        if cluster:
            data["clusterId"] = cluster.id
        await self._requester.post(*self._path, data=data)


class HostsInClusterNode(HostsAccessor):
    async def add(self: Self, host: Host | Iterable[Host] | Filter) -> None:
        hosts = await self._get_hosts(host=host)

        await self._requester.post(*self._path, data=[{"hostId": host.id} for host in hosts])

    async def remove(self: Self, host: Host | Iterable[Host] | Filter) -> None:
        hosts = await self._get_hosts(host=host)

        error = await safe_gather(
            coros=(self._requester.delete(*self._path, host_.id) for host_ in hosts),
            msg="Some hosts can't be deleted from cluster",
        )

        if error is not None:
            raise error

<<<<<<< HEAD
    async def _get_hosts(self: Self, host: Host | Iterable[Host] | Filter) -> Iterable[Host]:
        if isinstance(host, Host):
            hosts = [host]
        elif isinstance(host, Filter):
            inline_filters = filters_to_inline(host)
            hosts = await self.filter(**inline_filters)
=======
    async def _get_hosts_from_arg_or_filter(
        self: Self, host: Host | Iterable[Host] | None = None, filters: Filter | None = None
    ) -> list[Host]:
        if all((host, filters)):
            raise ValueError("`host` and `filters` arguments are mutually exclusive.")

        if host:
            hosts = list(host) if isinstance(host, Iterable) else [host]
>>>>>>> 35d04f6d
        else:
            hosts = host

        return hosts


class Job[Object: "InteractiveObject"](WithStatus, WithActions, WithJobStatus, RootInteractiveObject):
    PATH_PREFIX = "tasks"

    @property
    def name(self: Self) -> str:
        return str(self._data["name"])

    @property
    def start_time(self: Self) -> datetime:
        return self._data["startTime"]

    @property
    def finish_time(self: Self) -> datetime:
        return self._data["endTime"]

    @property
    def object(self: Self) -> Object:
        obj_data = self._data["objects"][0]
        obj_type = obj_data["type"]

        obj_dict = {
            "host": Host,
            "component": Component,
            "provider": HostProvider,
            "cluster": Cluster,
            "service": Service,
            "adcm": ADCM,
        }

        return self._construct(what=obj_dict[obj_type], from_data=obj_data)

    @property
    def action(self: Self) -> Action:
        return self._construct(what=Action, from_data=self._data["action"])

    async def wait(self: Self, status_predicate: Callable[[], bool], timeout: int = 30, poll: int = 5) -> None:
        if self._data["status"] not in (JobStatus.RUNNING, JobStatus.CREATED):
            return

        for _ in range(timeout // poll):
            await asyncio.sleep(poll)
            if status_predicate():
                self._data["status"] = self.get_status()
                return

    async def terminate(self: Self) -> None:
        await self._requester.post(*self.get_own_path(), "terminate", data={})<|MERGE_RESOLUTION|>--- conflicted
+++ resolved
@@ -1,8 +1,5 @@
-<<<<<<< HEAD
 from collections import deque
-=======
 from datetime import datetime
->>>>>>> 35d04f6d
 from functools import cached_property
 from pathlib import Path
 from typing import Callable, Iterable, Literal, Self
@@ -10,7 +7,6 @@
 
 from asyncstdlib.functools import cached_property as async_cached_property  # noqa: N813
 
-<<<<<<< HEAD
 from adcm_aio_client.core.errors import NotFoundError, OperationError, ResponseError
 from adcm_aio_client.core.filters import (
     ALL_OPERATIONS,
@@ -22,11 +18,9 @@
     FilterByStatus,
     Filtering,
 )
-=======
 from adcm_aio_client.core.actions._objects import Action
 from adcm_aio_client.core.errors import NotFoundError
 from adcm_aio_client.core.host_groups import WithActionHostGroups, WithConfigHostGroups
->>>>>>> 35d04f6d
 from adcm_aio_client.core.mapping import ClusterMapping
 from adcm_aio_client.core.objects._accessors import (
     PaginatedAccessor,
@@ -440,23 +434,12 @@
         if error is not None:
             raise error
 
-<<<<<<< HEAD
     async def _get_hosts(self: Self, host: Host | Iterable[Host] | Filter) -> Iterable[Host]:
         if isinstance(host, Host):
             hosts = [host]
         elif isinstance(host, Filter):
             inline_filters = filters_to_inline(host)
             hosts = await self.filter(**inline_filters)
-=======
-    async def _get_hosts_from_arg_or_filter(
-        self: Self, host: Host | Iterable[Host] | None = None, filters: Filter | None = None
-    ) -> list[Host]:
-        if all((host, filters)):
-            raise ValueError("`host` and `filters` arguments are mutually exclusive.")
-
-        if host:
-            hosts = list(host) if isinstance(host, Iterable) else [host]
->>>>>>> 35d04f6d
         else:
             hosts = host
 
